--- conflicted
+++ resolved
@@ -16,16 +16,9 @@
     "codecov": "codecov",
     "precodecov": "npm run coverage",
     "lint": "eslint src test/*.js",
-<<<<<<< HEAD
     "benchmark": "./scripts/benchmark.sh",
-    "build": "npm run build:main && npm run build:shared && npm run build:ssr",
-    "build:main": "rollup -c rollup/rollup.config.main.js",
-    "build:shared": "rollup -c rollup/rollup.config.shared.js",
-    "build:ssr": "rollup -c rollup/rollup.config.ssr.js",
-=======
     "build": "node src/shared/_build.js && rollup -c",
     "dev": "node src/shared/_build.js && rollup -c -w",
->>>>>>> 203e123d
     "pretest": "npm run build",
     "prepublish": "npm run build && npm run lint",
     "prettier": "prettier --use-tabs --single-quote --trailing-comma es5 --write \"src/**/*.ts\""
