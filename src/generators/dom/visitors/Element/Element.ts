--- conflicted
+++ resolved
@@ -72,23 +72,10 @@
 		`);
 	}
 
-<<<<<<< HEAD
 	// TODO this is kinda messy — this is a hack to prevent the mount statement
 	// going in the usual place
 	if (node.slotted) {
 		node.mountStatement = `@append(${parentNode}, ${node.var});`;
-=======
-	if (parentNode) {
-		block.builders.mount.addLine(
-			`@appendNode(${name}, ${parentNode});`
-		);
-	} else {
-		block.builders.mount.addLine(`@insertNode(${name}, #target, anchor);`);
-
-		// TODO we eventually need to consider what happens to elements
-		// that belong to the same outgroup as an outroing element...
-		block.builders.unmount.addLine(`@detachNode(${name});`);
->>>>>>> 14b27b71
 	}
 
 	// add CSS encapsulation attribute
@@ -278,12 +265,8 @@
 				`${name}._svelte.${listName} = ${listName};\n${name}._svelte.${indexName} = ${indexName};`
 			);
 		});
-<<<<<<< HEAD
 
 		block.builders.mount.addBlock(mountChildren(node, node.var));
-	}
-=======
->>>>>>> 14b27b71
 
 		if (initialProps.length) {
 			block.builders.hydrate.addBlock(deindent`
