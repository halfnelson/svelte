--- conflicted
+++ resolved
@@ -2,15 +2,10 @@
 import Block from '../Block';
 import { Node } from '../../../interfaces';
 
-<<<<<<< HEAD
-export default function visitText ( generator: SsrGenerator, block: Block, node: Node ) {
-	generator.append( node.data.replace( /(\${|`|\\)/g, '\\$1' ) );
-=======
 export default function visitText(
 	generator: SsrGenerator,
 	block: Block,
 	node: Node
 ) {
-	generator.append(node.data.replace(/\${/g, '\\${'));
->>>>>>> fe75570b
+	generator.append(node.data.replace(/(\${|`|\\)/g, '\\$1'));
 }